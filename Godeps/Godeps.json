--- conflicted
+++ resolved
@@ -62,11 +62,7 @@
 		},
 		{
 			"ImportPath": "github.com/gravitational/log",
-<<<<<<< HEAD
-			"Rev": "98626d832dffff30597c32885f39d3fc7011e121"
-=======
 			"Rev": "8e1bbf1bba0515719dbb17adf1da20b5390ac8da"
->>>>>>> b04af470
 		},
 		{
 			"ImportPath": "github.com/gravitational/roundtrip",
@@ -159,13 +155,8 @@
 		},
 		{
 			"ImportPath": "gopkg.in/alecthomas/kingpin.v2",
-<<<<<<< HEAD
-			"Comment": "v2.0.11",
-			"Rev": "3eb8ffbc54a2f5e806181081e23098b67fe06d06"
-=======
 			"Comment": "v2.0.12",
 			"Rev": "639879d6110b1b0409410c7b737ef0bb18325038"
->>>>>>> b04af470
 		},
 		{
 			"ImportPath": "gopkg.in/check.v1",
